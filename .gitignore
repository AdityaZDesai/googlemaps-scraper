--- conflicted
+++ resolved
@@ -105,16 +105,8 @@
 
 # other
 test/
-<<<<<<< HEAD
-data/*.csv
-input/*.csv
-.DS_Store
-*.html
-*.txt
-=======
 *.csv
 .DS_Store
 *.html
 *.txt
-!requirements.txt
->>>>>>> b1bc007e
+!requirements.txt