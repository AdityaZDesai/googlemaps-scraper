<<<<<<< HEAD
# -*- coding: utf-8 -*-
from selenium.webdriver.chrome.options import Options
from bs4 import BeautifulSoup
from datetime import datetime
import time
import logging
import traceback
from selenium import webdriver
from selenium.webdriver.support.ui import WebDriverWait
from selenium.webdriver.common.by import By
from selenium.webdriver.support import expected_conditions as EC

GM_WEBPAGE = 'https://www.google.com/maps/'
MAX_WAIT = 10
MAX_RETRY = 5
MAX_SCROLLS = 40


class GoogleMapsScraper:

    def __init__(self, debug=False):
        self.debug = debug
        self.driver = self.__get_driver()
        self.logger = self.__get_logger()

    def __enter__(self):
        return self

    def __exit__(self, exc_type, exc_value, tb):
        if exc_type is not None:
            traceback.print_exception(exc_type, exc_value, tb)

        self.driver.close()
        self.driver.quit()

        return True

    def sort_by(self, url, ind):
        self.driver.get(url)

        wait = WebDriverWait(self.driver, MAX_WAIT)
        time.sleep(50)
        # open dropdown menu
        clicked = False
        tries = 0
        while not clicked and tries < MAX_RETRY:
            try:
                menu_bt = wait.until(EC.element_to_be_clickable((By.XPATH, '//button[@data-value=\'Sort\']')))
                menu_bt.click()

                clicked = True
                time.sleep(3)
            except Exception as e:
                tries += 1
                print('error details ', e)
                self.logger.warn('Failed to click sorting button')

            # failed to open the dropdown
            if tries == MAX_RETRY:
                return -1

        #  element of the list specified according to ind
        recent_rating_bt = self.driver.find_elements_by_xpath('//li[@role=\'menuitemradio\']')[ind]
        recent_rating_bt.click()

        # wait to load review (ajax call)
        time.sleep(5)

        return 0

    def get_reviews(self, offset):

        # scroll to load reviews

        # wait for other reviews to load (ajax)
        time.sleep(4)

        self.__scroll()

        # expand review text
        self.__expand_reviews()

        # parse reviews
        response = BeautifulSoup(self.driver.page_source, 'html.parser')
        rblock = response.find_all('div', class_='section-review-content')
        parsed_reviews = []
        for index, review in enumerate(rblock):
            if index >= offset:
                parsed_reviews.append(self.__parse(review))
                print(self.__parse(review))

        return parsed_reviews

    def get_account(self, url):

        self.driver.get(url)

        # ajax call also for this section
        time.sleep(4)

        resp = BeautifulSoup(self.driver.page_source, 'html.parser')

        place_data = self.__parse_place(resp)

        return place_data

    def __parse(self, review):

        item = {}

        id_review = review.find('button', class_='section-review-action-menu')['data-review-id']
        username = review.find('div', class_='section-review-title').find('span').text

        try:
            review_text = self.__filter_string(review.find('span', class_='section-review-text').text)
        except Exception as e:
            review_text = None

        rating = float(review.find('span', class_='section-review-stars')['aria-label'].split(' ')[1])
        relative_date = review.find('span', class_='section-review-publish-date').text

        try:
            n_reviews_photos = review.find('div', class_='section-review-subtitle').find_all('span')[1].text
            metadata = n_reviews_photos.split('\xe3\x83\xbb')
            if len(metadata) == 3:
                n_photos = int(metadata[2].split(' ')[0].replace('.', ''))
            else:
                n_photos = 0

            idx = len(metadata)
            n_reviews = int(metadata[idx - 1].split(' ')[0].replace('.', ''))

        except Exception as e:
            n_reviews = 0
            n_photos = 0

        user_url = review.find('a')['href']

        item['id_review'] = id_review
        item['caption'] = review_text

        # depends on language, which depends on geolocation defined by Google Maps
        # custom mapping to transform into date shuold be implemented
        item['relative_date'] = relative_date

        # store datetime of scraping and apply further processing to calculate
        # correct date as retrieval_date - time(relative_date)
        item['retrieval_date'] = datetime.now()
        item['rating'] = rating
        item['username'] = username
        item['n_review_user'] = n_reviews
        item['n_photo_user'] = n_photos
        item['url_user'] = user_url

        return item

    def __parse_place(self, response):

        place = {}
        try:
            place['overall_rating'] = float(response.find('div', class_='gm2-display-2').text.replace(',', '.'))
        except:
            place['overall_rating'] = 'NOT FOUND'

        try:
            place['n_reviews'] = int(
                response.find('div', class_='gm2-caption').text.replace('.', '').replace(',', '').split(' ')[0])
        except:
            place['n_reviews'] = 0

        return place

    # expand review description
    def __expand_reviews(self):
        # use XPath to load complete reviews
        links = self.driver.find_elements_by_xpath('//button[@class=\'section-expand-review blue-link\']')
        for l in links:
            l.click()
        time.sleep(2)

    # load more reviews
    def more_reviews(self):
        # use XPath to load complete reviews
        # allxGeDnJMl__text gm2-button-alt
        # <button ved="1i:1,t:18519,e:0,p:kPkcYIz-Dtql-QaL1YawDw:1969" jstcache="1202" jsaction="pane.reviewChart.moreReviews" class="gm2-button-alt jqnFjrOWMVU__button-blue" jsan="7.gm2-button-alt,7.jqnFjrOWMVU__button-blue,0.ved,22.jsaction">14 reviews</button>
        # <button aria-label="14 reviews" vet="3648" jsaction="pane.rating.moreReviews" jstcache="1010" class="widget-pane-link" jsan="7.widget-pane-link,0.aria-label,0.vet,0.jsaction">14 reviews</button>
        links = self.driver.find_elements_by_xpath('//button[@jsaction=\'pane.reviewChart.moreReviews\']')
        print('LINKS HERE', links)
        for l in links:
            l.click()
        time.sleep(2)

    def __scroll(self):
        scrollable_div = self.driver.find_element_by_css_selector(
            'div.section-layout.section-scrollbox.scrollable-y.scrollable-show')
        self.driver.execute_script('arguments[0].scrollTop = arguments[0].scrollHeight', scrollable_div)
        # self.driver.execute_script("window.scrollTo(0, document.body.scrollHeight);")

    def __get_logger(self):
        # create logger
        logger = logging.getLogger('googlemaps-scraper')
        logger.setLevel(logging.DEBUG)

        # create console handler and set level to debug
        fh = logging.FileHandler('gm-scraper.log')
        fh.setLevel(logging.DEBUG)

        # create formatter
        formatter = logging.Formatter('%(asctime)s - %(levelname)s - %(message)s')

        # add formatter to ch
        fh.setFormatter(formatter)

        # add ch to logger
        logger.addHandler(fh)

        return logger

    def __get_driver(self, debug=False):
        options = Options()

        if not self.debug:
            options.add_argument("--headless")
        else:
            options.add_argument("--window-size=1366,768")

        options.add_argument("--disable-notifications")
        options.add_argument("--lang=en-GB")
        input_driver = webdriver.Chrome(chrome_options=options)

        # first lets click on google agree button so we can continue
        try:
            input_driver.get(GM_WEBPAGE)
            agree = WebDriverWait(input_driver, 10).until(
                EC.element_to_be_clickable((By.XPATH, '//span[contains(text(),"I agree")]')))
            agree.click()

            # back to the main page
            input_driver.switch_to_default_content()
        except:
            pass

        return input_driver

    # util function to clean special characters
    def __filter_string(self, str):
        strOut = str.replace('\r', ' ').replace('\n', ' ').replace('\t', ' ')
        return strOut
=======
# -*- coding: utf-8 -*-
from selenium.webdriver.common.keys import Keys
from selenium.webdriver.support.ui import WebDriverWait
from selenium.webdriver.common.by import By
from selenium.webdriver.support import expected_conditions as EC
from selenium.common.exceptions import NoSuchElementException
from selenium import webdriver
from selenium.webdriver.chrome.options import Options
from bs4 import BeautifulSoup
from datetime import datetime
import time
import re
import logging
import traceback

GM_WEBPAGE = 'https://www.google.com/maps/'
MAX_WAIT = 10
MAX_RETRY = 5
MAX_SCROLLS = 40

class GoogleMapsScraper:

    def __init__(self, debug=False):
        self.debug = debug
        self.driver = self.__get_driver()
        self.logger = self.__get_logger()

    def __enter__(self):
        return self

    def __exit__(self, exc_type, exc_value, tb):
        if exc_type is not None:
            traceback.print_exception(exc_type, exc_value, tb)

        self.driver.close()
        self.driver.quit()

        return True

    def sort_by(self, url, ind):
        self.driver.get(url)
        wait = WebDriverWait(self.driver, MAX_WAIT)

        # open dropdown menu
        clicked = False
        tries = 0
        while not clicked and tries < MAX_RETRY:
            try:
                #if not self.debug:
                #    menu_bt = wait.until(EC.element_to_be_clickable((By.CSS_SELECTOR, 'div.cYrDcjyGO77__container')))
                #else:
                menu_bt = wait.until(EC.element_to_be_clickable((By.XPATH, '//button[@data-value=\'Sort\']')))
                menu_bt.click()

                clicked = True
                time.sleep(3)
            except Exception as e:
                tries += 1
                self.logger.warn('Failed to click recent button')

            # failed to open the dropdown
            if tries == MAX_RETRY:
                return -1

        #  element of the list specified according to ind
        recent_rating_bt = self.driver.find_elements_by_xpath('//li[@role=\'menuitemradio\']')[ind]
        recent_rating_bt.click()

        # wait to load review (ajax call)
        time.sleep(5)

        return 0


    def get_reviews(self, offset):

        # scroll to load reviews

        # wait for other reviews to load (ajax)
        time.sleep(4)

        self.__scroll()


        # expand review text
        self.__expand_reviews()

        # parse reviews
        response = BeautifulSoup(self.driver.page_source, 'html.parser')
        rblock = response.find_all('div', class_='ODSEW-ShBeI NIyLF-haAclf gm2-body-2')
        parsed_reviews = []
        for index, review in enumerate(rblock):
            if index >= offset:
                parsed_reviews.append(self.__parse(review))
                print(self.__parse(review))

        return parsed_reviews


    def get_account(self, url):

        self.driver.get(url)

        # ajax call also for this section
        time.sleep(4)

        resp = BeautifulSoup(self.driver.page_source, 'html.parser')

        place_data = self.__parse_place(resp)

        return place_data


    def __parse(self, review):

        item = {}

        id_review = review.find('button', class_='ODSEW-ShBeI-JIbuQc-menu ODSEW-ShBeI-JIbuQc-menu-SfQLQb-title')['data-review-id']
        username = review.find('div', class_='ODSEW-ShBeI-title').find('span').text

        try:
            review_text = self.__filter_string(review.find('span', class_='ODSEW-ShBeI-text').text)
        except Exception as e:
            review_text = None

        rating = float(review.find('span', class_='ODSEW-ShBeI-H1e3jb')['aria-label'].split(' ')[1])
        relative_date = review.find('span', class_='ODSEW-ShBeI-RgZmSc-date').text

        try:
            n_reviews_photos = review.find('div', class_='section-review-subtitle').find_all('span')[1].text
            metadata = n_reviews_photos.split('\xe3\x83\xbb')
            if len(metadata) == 3:
                n_photos = int(metadata[2].split(' ')[0].replace('.', ''))
            else:
                n_photos = 0

            idx = len(metadata)
            n_reviews = int(metadata[idx - 1].split(' ')[0].replace('.', ''))

        except Exception as e:
            n_reviews = 0
            n_photos = 0

        user_url = review.find('a')['href']

        item['id_review'] = id_review
        item['caption'] = review_text

        # depends on language, which depends on geolocation defined by Google Maps
        # custom mapping to transform into date shuold be implemented
        item['relative_date'] = relative_date

        # store datetime of scraping and apply further processing to calculate
        # correct date as retrieval_date - time(relative_date)
        item['retrieval_date'] = datetime.now()
        item['rating'] = rating
        item['username'] = username
        item['n_review_user'] = n_reviews
        item['n_photo_user'] = n_photos
        item['url_user'] = user_url

        return item


    def __parse_place(self, response):

        place = {}
        try:
            place['overall_rating'] = float(response.find('div', class_='gm2-display-2').text.replace(',', '.'))
        except:
            place['overall_rating'] = 'NOT FOUND'

        try:
            place['n_reviews'] = int(response.find('div', class_='gm2-caption').text.replace('.', '').replace(',','').split(' ')[0])
        except:
            place['n_reviews'] = 0

        return place

    # expand review description
    def __expand_reviews(self):
        # use XPath to load complete reviews
        links = self.driver.find_elements_by_xpath('//button[@class=\'section-expand-review blue-link\']')
        for l in links:
            l.click()
        time.sleep(2)

    # load more reviews
    def more_reviews(self):
        # use XPath to load complete reviews
        #allxGeDnJMl__text gm2-button-alt
        #<button ved="1i:1,t:18519,e:0,p:kPkcYIz-Dtql-QaL1YawDw:1969" jstcache="1202" jsaction="pane.reviewChart.moreReviews" class="gm2-button-alt jqnFjrOWMVU__button-blue" jsan="7.gm2-button-alt,7.jqnFjrOWMVU__button-blue,0.ved,22.jsaction">14 reviews</button>
        #<button aria-label="14 reviews" vet="3648" jsaction="pane.rating.moreReviews" jstcache="1010" class="widget-pane-link" jsan="7.widget-pane-link,0.aria-label,0.vet,0.jsaction">14 reviews</button>
        links = self.driver.find_elements_by_xpath('//button[@jsaction=\'pane.reviewChart.moreReviews\']')
        print('LINKS HERE', links)
        for l in links:
            l.click()
        time.sleep(2)


    def __scroll(self):
        scrollable_div = self.driver.find_element_by_css_selector('div.section-layout.section-scrollbox.cYB2Ge-oHo7ed.cYB2Ge-ti6hGc')
        self.driver.execute_script('arguments[0].scrollTop = arguments[0].scrollHeight', scrollable_div)
        #self.driver.execute_script("window.scrollTo(0, document.body.scrollHeight);")


    def __get_logger(self):
        # create logger
        logger = logging.getLogger('googlemaps-scraper')
        logger.setLevel(logging.DEBUG)

        # create console handler and set level to debug
        fh = logging.FileHandler('gm-scraper.log')
        fh.setLevel(logging.DEBUG)

        # create formatter
        formatter = logging.Formatter('%(asctime)s - %(levelname)s - %(message)s')

        # add formatter to ch
        fh.setFormatter(formatter)

        # add ch to logger
        logger.addHandler(fh)

        return logger


    def __get_driver(self, debug=False):
        options = Options()

        if not self.debug:
            options.add_argument("--headless")
        else:
            options.add_argument("--window-size=1366,768")

        options.add_argument("--disable-notifications")
        options.add_argument("--lang=en-GB")
        input_driver = webdriver.Chrome(chrome_options=options)

        return input_driver


    # util function to clean special characters
    def __filter_string(self, str):
        strOut = str.replace('\r', ' ').replace('\n', ' ').replace('\t', ' ')
        return strOut
>>>>>>> 20b6779a
<|MERGE_RESOLUTION|>--- conflicted
+++ resolved
@@ -1,253 +1,3 @@
-<<<<<<< HEAD
-# -*- coding: utf-8 -*-
-from selenium.webdriver.chrome.options import Options
-from bs4 import BeautifulSoup
-from datetime import datetime
-import time
-import logging
-import traceback
-from selenium import webdriver
-from selenium.webdriver.support.ui import WebDriverWait
-from selenium.webdriver.common.by import By
-from selenium.webdriver.support import expected_conditions as EC
-
-GM_WEBPAGE = 'https://www.google.com/maps/'
-MAX_WAIT = 10
-MAX_RETRY = 5
-MAX_SCROLLS = 40
-
-
-class GoogleMapsScraper:
-
-    def __init__(self, debug=False):
-        self.debug = debug
-        self.driver = self.__get_driver()
-        self.logger = self.__get_logger()
-
-    def __enter__(self):
-        return self
-
-    def __exit__(self, exc_type, exc_value, tb):
-        if exc_type is not None:
-            traceback.print_exception(exc_type, exc_value, tb)
-
-        self.driver.close()
-        self.driver.quit()
-
-        return True
-
-    def sort_by(self, url, ind):
-        self.driver.get(url)
-
-        wait = WebDriverWait(self.driver, MAX_WAIT)
-        time.sleep(50)
-        # open dropdown menu
-        clicked = False
-        tries = 0
-        while not clicked and tries < MAX_RETRY:
-            try:
-                menu_bt = wait.until(EC.element_to_be_clickable((By.XPATH, '//button[@data-value=\'Sort\']')))
-                menu_bt.click()
-
-                clicked = True
-                time.sleep(3)
-            except Exception as e:
-                tries += 1
-                print('error details ', e)
-                self.logger.warn('Failed to click sorting button')
-
-            # failed to open the dropdown
-            if tries == MAX_RETRY:
-                return -1
-
-        #  element of the list specified according to ind
-        recent_rating_bt = self.driver.find_elements_by_xpath('//li[@role=\'menuitemradio\']')[ind]
-        recent_rating_bt.click()
-
-        # wait to load review (ajax call)
-        time.sleep(5)
-
-        return 0
-
-    def get_reviews(self, offset):
-
-        # scroll to load reviews
-
-        # wait for other reviews to load (ajax)
-        time.sleep(4)
-
-        self.__scroll()
-
-        # expand review text
-        self.__expand_reviews()
-
-        # parse reviews
-        response = BeautifulSoup(self.driver.page_source, 'html.parser')
-        rblock = response.find_all('div', class_='section-review-content')
-        parsed_reviews = []
-        for index, review in enumerate(rblock):
-            if index >= offset:
-                parsed_reviews.append(self.__parse(review))
-                print(self.__parse(review))
-
-        return parsed_reviews
-
-    def get_account(self, url):
-
-        self.driver.get(url)
-
-        # ajax call also for this section
-        time.sleep(4)
-
-        resp = BeautifulSoup(self.driver.page_source, 'html.parser')
-
-        place_data = self.__parse_place(resp)
-
-        return place_data
-
-    def __parse(self, review):
-
-        item = {}
-
-        id_review = review.find('button', class_='section-review-action-menu')['data-review-id']
-        username = review.find('div', class_='section-review-title').find('span').text
-
-        try:
-            review_text = self.__filter_string(review.find('span', class_='section-review-text').text)
-        except Exception as e:
-            review_text = None
-
-        rating = float(review.find('span', class_='section-review-stars')['aria-label'].split(' ')[1])
-        relative_date = review.find('span', class_='section-review-publish-date').text
-
-        try:
-            n_reviews_photos = review.find('div', class_='section-review-subtitle').find_all('span')[1].text
-            metadata = n_reviews_photos.split('\xe3\x83\xbb')
-            if len(metadata) == 3:
-                n_photos = int(metadata[2].split(' ')[0].replace('.', ''))
-            else:
-                n_photos = 0
-
-            idx = len(metadata)
-            n_reviews = int(metadata[idx - 1].split(' ')[0].replace('.', ''))
-
-        except Exception as e:
-            n_reviews = 0
-            n_photos = 0
-
-        user_url = review.find('a')['href']
-
-        item['id_review'] = id_review
-        item['caption'] = review_text
-
-        # depends on language, which depends on geolocation defined by Google Maps
-        # custom mapping to transform into date shuold be implemented
-        item['relative_date'] = relative_date
-
-        # store datetime of scraping and apply further processing to calculate
-        # correct date as retrieval_date - time(relative_date)
-        item['retrieval_date'] = datetime.now()
-        item['rating'] = rating
-        item['username'] = username
-        item['n_review_user'] = n_reviews
-        item['n_photo_user'] = n_photos
-        item['url_user'] = user_url
-
-        return item
-
-    def __parse_place(self, response):
-
-        place = {}
-        try:
-            place['overall_rating'] = float(response.find('div', class_='gm2-display-2').text.replace(',', '.'))
-        except:
-            place['overall_rating'] = 'NOT FOUND'
-
-        try:
-            place['n_reviews'] = int(
-                response.find('div', class_='gm2-caption').text.replace('.', '').replace(',', '').split(' ')[0])
-        except:
-            place['n_reviews'] = 0
-
-        return place
-
-    # expand review description
-    def __expand_reviews(self):
-        # use XPath to load complete reviews
-        links = self.driver.find_elements_by_xpath('//button[@class=\'section-expand-review blue-link\']')
-        for l in links:
-            l.click()
-        time.sleep(2)
-
-    # load more reviews
-    def more_reviews(self):
-        # use XPath to load complete reviews
-        # allxGeDnJMl__text gm2-button-alt
-        # <button ved="1i:1,t:18519,e:0,p:kPkcYIz-Dtql-QaL1YawDw:1969" jstcache="1202" jsaction="pane.reviewChart.moreReviews" class="gm2-button-alt jqnFjrOWMVU__button-blue" jsan="7.gm2-button-alt,7.jqnFjrOWMVU__button-blue,0.ved,22.jsaction">14 reviews</button>
-        # <button aria-label="14 reviews" vet="3648" jsaction="pane.rating.moreReviews" jstcache="1010" class="widget-pane-link" jsan="7.widget-pane-link,0.aria-label,0.vet,0.jsaction">14 reviews</button>
-        links = self.driver.find_elements_by_xpath('//button[@jsaction=\'pane.reviewChart.moreReviews\']')
-        print('LINKS HERE', links)
-        for l in links:
-            l.click()
-        time.sleep(2)
-
-    def __scroll(self):
-        scrollable_div = self.driver.find_element_by_css_selector(
-            'div.section-layout.section-scrollbox.scrollable-y.scrollable-show')
-        self.driver.execute_script('arguments[0].scrollTop = arguments[0].scrollHeight', scrollable_div)
-        # self.driver.execute_script("window.scrollTo(0, document.body.scrollHeight);")
-
-    def __get_logger(self):
-        # create logger
-        logger = logging.getLogger('googlemaps-scraper')
-        logger.setLevel(logging.DEBUG)
-
-        # create console handler and set level to debug
-        fh = logging.FileHandler('gm-scraper.log')
-        fh.setLevel(logging.DEBUG)
-
-        # create formatter
-        formatter = logging.Formatter('%(asctime)s - %(levelname)s - %(message)s')
-
-        # add formatter to ch
-        fh.setFormatter(formatter)
-
-        # add ch to logger
-        logger.addHandler(fh)
-
-        return logger
-
-    def __get_driver(self, debug=False):
-        options = Options()
-
-        if not self.debug:
-            options.add_argument("--headless")
-        else:
-            options.add_argument("--window-size=1366,768")
-
-        options.add_argument("--disable-notifications")
-        options.add_argument("--lang=en-GB")
-        input_driver = webdriver.Chrome(chrome_options=options)
-
-        # first lets click on google agree button so we can continue
-        try:
-            input_driver.get(GM_WEBPAGE)
-            agree = WebDriverWait(input_driver, 10).until(
-                EC.element_to_be_clickable((By.XPATH, '//span[contains(text(),"I agree")]')))
-            agree.click()
-
-            # back to the main page
-            input_driver.switch_to_default_content()
-        except:
-            pass
-
-        return input_driver
-
-    # util function to clean special characters
-    def __filter_string(self, str):
-        strOut = str.replace('\r', ' ').replace('\n', ' ').replace('\t', ' ')
-        return strOut
-=======
 # -*- coding: utf-8 -*-
 from selenium.webdriver.common.keys import Keys
 from selenium.webdriver.support.ui import WebDriverWait
@@ -493,5 +243,4 @@
     # util function to clean special characters
     def __filter_string(self, str):
         strOut = str.replace('\r', ' ').replace('\n', ' ').replace('\t', ' ')
-        return strOut
->>>>>>> 20b6779a
+        return strOut